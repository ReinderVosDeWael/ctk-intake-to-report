"""Large language model functionality for the intake module."""

import dataclasses
import enum
import json
import uuid
from typing import Awaitable, Sequence

from ctk_functions.functions.intake.utils import string_utils
from ctk_functions.microservices import azure


@dataclasses.dataclass
class LlmPlaceholder:
    """Represents a placeholder for large language model input in the report.

    Attributes:
        id: The unique identifier for the placeholder.
        replacement: The replacement text for the placeholder. Provided as
            an awaitable to allow for asynchronous processing.
    """

    id: str
    replacement: Awaitable[str]


class Prompts(str, enum.Enum):
    """Prompts for the large language model."""

    parent_input = """
You will receive an excerpt of a clinical report with part of the text replaced
by a placeholder, a response by a parent, and the name and pronouns of the
child. Your task is to insert the parent's response into the excerpt. You should
return the excerpt in full with the placeholder replaced by the parent's
response. Do not use quotations; make sure the response is
integrated into the text. If the response is not provided, please write that the
response was not provided. If the response is not applicable, please write that
the information is not applicable. Parents' responses may be terse,
grammatically incorrect, or incomplete. Make sure that the response is clear,
uses correct grammar, avoids abbreviations and repetition, and is consistent
with the tone of a clinical report written by a medical professional.  Report
dates in the format "DD Month YYYY" (e.g., 15 June 2022). Do not include the "Excerpt:"
or "Parent Input:" headers in your response.
"""
    edit = """
You will receive an excerpt of a clinical report. Your task is to edit the text
to improve its clarity, grammar, and style. You should return the excerpt in
full with the necessary edits. Ensure that the tone is appropriate for a
clinical report written by a doctor, i.e. professional and objective. Do not use
quotations; make sure the response is integrated into the text. Do not alter the
content of the text; ONLY EDIT THE TEXT FOR CLARITY, GRAMMAR, AND STYLE. Make sure
that the response is clear, uses correct grammar, avoids abbreviations and
repetition, and is consistent with the tone of a clinical report written by a
medical professional. Report dates in the format "DD Month YYYY" (e.g., 15 June 2022).
"""
    list_input = """
You will receive a list of items. Your task is to write a text that includes the
clinically relevant information from the list. You should return the text in
full with the necessary edits. Make sure that the text flows naturally, i.e.,
DO NOT MAKE A BULLET LIST.

This text will be inserted into a clinical report. Ensure that the tone
is appropriate for a clinical report written by a doctor, i.e. professional and
objective. Do not use quotations; make sure the response is integrated into the
text. Your response should be in plain text i.e., do not use Markdown. Do not
<<<<<<< HEAD
include an introduction, summary, or conclusion. Report
=======
include a introduction, summary, or conclusion. Report
>>>>>>> 2a4b3d40
dates in the format "DD Month YYYY" (e.g., 15 June 2022).
"""


class Llm:
    """Class to represent the interface to a large language model.

    Each run_* method will return a placeholder that can be inserted into the
    report. All placeholders as well as their replacements will be stored in the
    placeholders attribute. The replacements are awaitables to allow for
    asynchronous processing.

    Attributes:
        client: The client to use for the language model.
        child_name: The name of the child in the report.
        child_pronouns: The pronouns of the child in the report.
        placeholders: The placeholders and their replacements.
    """

    def __init__(self, child_name: str, child_pronouns: Sequence[str]) -> None:
        """Initializes the language model.

        Args:
            model: The model to use for the language model.
            child_name: The name of the child in the report.
            child_pronouns: The pronouns of the child in the report.
        """
        self.client = azure.AzureLlm()
        self.child_name = child_name
        self.child_pronouns = child_pronouns
        self.placeholders: list[LlmPlaceholder] = []

    def run_text_with_parent_input(
        self, text: str, parent_input: str, additional_instruction: str = str()
    ) -> str:
        """Creates a placeholder for an LLM edit of an excerpt with parent input.

        Args:
            text: The excerpt to edit.
            parent_input: The parent input to insert into the excerpt.
            additional_instruction: Additional instructions to include in the system
                prompt.

        Returns:
            The placeholder for the LLM edit.
        """
        user_prompt = f"""
            Excerpt: {text}.
            Parent Input: {parent_input}.
        """
        additional_instruction = string_utils.remove_excess_whitespace(
            additional_instruction
        )
        user_prompt = string_utils.remove_excess_whitespace(user_prompt)
<<<<<<< HEAD
        system_prompt = "\n".join(
            (Prompts.parent_input, self.child_info, additional_instruction)
        )
=======
        system_prompt = "\n".join((Prompts.parent_input, additional_instruction))
>>>>>>> 2a4b3d40
        return self._run(system_prompt, user_prompt)

    def run_edit(self, text: str, additional_instruction: str = str()) -> str:
        """Creates a placeholder for an LLM edit of an excerpt.

        Args:
            text: The excerpt to edit.
            additional_instruction: Additional instructions to include in the system
                prompt.

        Returns:
            The placeholder for the LLM edit.
        """
        additional_instruction = string_utils.remove_excess_whitespace(
            additional_instruction
        )
        user_prompt = string_utils.remove_excess_whitespace(text)
        system_prompt = "\n".join((Prompts.edit, additional_instruction))
        return self._run(system_prompt, user_prompt)

    def run_with_list_input(
        self, items: Sequence[object], additional_instruction: str = str()
    ) -> str:
        """Creates a placeholder for an LLM edit of a list of pydantic classes.

        Args:
            items: The list items to include in the text.
            additional_instruction: Additional instructions to include in the system
                prompt.

        Returns:
            The placeholder for the LLM edit.
        """
<<<<<<< HEAD
        additional_instruction = string_utils.remove_excess_whitespace(
            additional_instruction
        )

        system_prompt = "\n".join(
            (Prompts.list_input, self.child_info, additional_instruction)
=======
        child_info = f"""
            In case the child's name or pronouns are needed for the text, they are as
            follows:
            Child name: {self.child_name}.
            Child pronouns: {string_utils.join_with_oxford_comma(self.child_pronouns)}
        """
        system_propmt = "\n".join(
            (Prompts.list_input, child_info, additional_instruction)
>>>>>>> 2a4b3d40
        )
        items_json = [
            json.dumps(item.__dict__, indent=4, ensure_ascii=False) for item in items
        ]
        user_prompt = "\n<NEXT ITEM>\n".join(items_json)
        user_prompt = string_utils.remove_excess_whitespace(user_prompt)
<<<<<<< HEAD
        return self._run(system_prompt, user_prompt)
=======
        return self._run(system_propmt, user_prompt)
>>>>>>> 2a4b3d40

    def _run(self, system_prompt: str, user_prompt: str) -> str:
        """Creates a placeholder for an LLM edit.

        Convenience function to run the common parts of all run commands.

        Args:
            system_prompt: The system prompt for the LLM.
            user_prompt: The user prompt for the LLM.

        Returns:
            The placeholder for the LLM edit.
        """
        replacement = self.client.run(system_prompt, user_prompt)
        id = str(uuid.uuid4())
        self.placeholders.append(LlmPlaceholder(id, replacement))
        return id

    @property
    def child_info(self) -> str:
        """Returns the child information for the LLM."""
        return string_utils.remove_excess_whitespace(f"""
            In case the child's name or pronouns are needed for the text, they are as
            follows:
            Child name: {self.child_name}.
            Child pronouns: {string_utils.join_with_oxford_comma(self.child_pronouns)}.
        """)<|MERGE_RESOLUTION|>--- conflicted
+++ resolved
@@ -59,16 +59,12 @@
 full with the necessary edits. Make sure that the text flows naturally, i.e.,
 DO NOT MAKE A BULLET LIST.
 
-This text will be inserted into a clinical report. Ensure that the tone
-is appropriate for a clinical report written by a doctor, i.e. professional and
+This text will be inserted into a clinical report. Ensure that the tone is
+appropriate for a clinical report written by a doctor, i.e. professional and
 objective. Do not use quotations; make sure the response is integrated into the
 text. Your response should be in plain text i.e., do not use Markdown. Do not
-<<<<<<< HEAD
-include an introduction, summary, or conclusion. Report
-=======
-include a introduction, summary, or conclusion. Report
->>>>>>> 2a4b3d40
-dates in the format "DD Month YYYY" (e.g., 15 June 2022).
+include an introduction, summary, or conclusion. Report dates in the format "DD
+Month YYYY" (e.g., 15 June 2022).
 """
 
 
@@ -122,13 +118,9 @@
             additional_instruction
         )
         user_prompt = string_utils.remove_excess_whitespace(user_prompt)
-<<<<<<< HEAD
         system_prompt = "\n".join(
             (Prompts.parent_input, self.child_info, additional_instruction)
         )
-=======
-        system_prompt = "\n".join((Prompts.parent_input, additional_instruction))
->>>>>>> 2a4b3d40
         return self._run(system_prompt, user_prompt)
 
     def run_edit(self, text: str, additional_instruction: str = str()) -> str:
@@ -162,34 +154,19 @@
         Returns:
             The placeholder for the LLM edit.
         """
-<<<<<<< HEAD
         additional_instruction = string_utils.remove_excess_whitespace(
             additional_instruction
         )
 
         system_prompt = "\n".join(
             (Prompts.list_input, self.child_info, additional_instruction)
-=======
-        child_info = f"""
-            In case the child's name or pronouns are needed for the text, they are as
-            follows:
-            Child name: {self.child_name}.
-            Child pronouns: {string_utils.join_with_oxford_comma(self.child_pronouns)}
-        """
-        system_propmt = "\n".join(
-            (Prompts.list_input, child_info, additional_instruction)
->>>>>>> 2a4b3d40
         )
         items_json = [
             json.dumps(item.__dict__, indent=4, ensure_ascii=False) for item in items
         ]
         user_prompt = "\n<NEXT ITEM>\n".join(items_json)
         user_prompt = string_utils.remove_excess_whitespace(user_prompt)
-<<<<<<< HEAD
         return self._run(system_prompt, user_prompt)
-=======
-        return self._run(system_propmt, user_prompt)
->>>>>>> 2a4b3d40
 
     def _run(self, system_prompt: str, user_prompt: str) -> str:
         """Creates a placeholder for an LLM edit.
