--- conflicted
+++ resolved
@@ -68,10 +68,6 @@
         )
 
         self.llm = llm.Llm(
-<<<<<<< HEAD
-            LLM_MODEL,
-=======
->>>>>>> 99b8bad9
             intake.patient.first_name,
             intake.patient.pronouns,
         )
