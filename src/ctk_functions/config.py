"""Configuration module for the ctk_functions package."""

import functools
import logging
import pathlib

import pydantic
import pydantic_settings


class Settings(pydantic_settings.BaseSettings):
    """App settings."""

    DATA_DIR: pydantic.DirectoryPath = pathlib.Path(__file__).parent / "data"
    REDCAP_API_TOKEN: pydantic.SecretStr
    REDCAP_ENDPOINT: pydantic.HttpUrl = pydantic.HttpUrl(
        "https://redcap.healthybrainnetwork.org/redcap/api/"
    )

    AZURE_BLOB_CONNECTION_STRING: pydantic.SecretStr
<<<<<<< HEAD
    LANGUAGE_TOOL_ENDPOINT: pydantic.HttpUrl = pydantic.Field(
        ..., json_schema_extra={"env": "LANGUAGE_TOOL_ENDPOINT"}
    )
=======
    AZURE_OPENAI_API_KEY: pydantic.SecretStr
    AZURE_OPENAI_LLM_DEPLOYMENT: pydantic.SecretStr
    AZURE_OPENAI_ENDPOINT: pydantic.SecretStr
>>>>>>> 2a4b3d40

    LOGGER_VERBOSITY: int = 20


@functools.lru_cache()
def get_settings() -> Settings:
    """Gets the app settings."""
    return Settings()  # type: ignore


def get_logger() -> logging.Logger:
    """Gets the ctk-functions logger."""
    if logging.getLogger("ctk-functions").hasHandlers():
        return logging.getLogger("ctk-functions")
    logger = logging.getLogger("ctk-functions")
    logger.setLevel(get_settings().LOGGER_VERBOSITY)

    formatter = logging.Formatter(
        "%(asctime)s - %(name)s - %(levelname)s - %(filename)s:%(lineno)s - %(funcName)s - %(message)s",  # noqa: E501
    )

    handler = logging.StreamHandler()
    handler.setFormatter(formatter)
    logger.addHandler(handler)
    return logger<|MERGE_RESOLUTION|>--- conflicted
+++ resolved
@@ -18,15 +18,9 @@
     )
 
     AZURE_BLOB_CONNECTION_STRING: pydantic.SecretStr
-<<<<<<< HEAD
-    LANGUAGE_TOOL_ENDPOINT: pydantic.HttpUrl = pydantic.Field(
-        ..., json_schema_extra={"env": "LANGUAGE_TOOL_ENDPOINT"}
-    )
-=======
     AZURE_OPENAI_API_KEY: pydantic.SecretStr
     AZURE_OPENAI_LLM_DEPLOYMENT: pydantic.SecretStr
     AZURE_OPENAI_ENDPOINT: pydantic.SecretStr
->>>>>>> 2a4b3d40
 
     LOGGER_VERBOSITY: int = 20
 
